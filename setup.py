--- conflicted
+++ resolved
@@ -6,31 +6,6 @@
 download_url = "https://github.com/Synss/python-mbedtls/tarball/%s" % version
 
 
-<<<<<<< HEAD
-extensions = [
-    Extension("mbedtls.exceptions", ["mbedtls/exceptions.c"]),
-] + [
-    Extension("mbedtls.random", ["mbedtls/random.c"],
-              libraries=["mbedtls"],
-              include_dirs=["."],)
-] + [
-    Extension("mbedtls.cipher.%s" % name, ["mbedtls/cipher/%s.c" % name],
-              libraries=["mbedtls"],
-              include_dirs=["."],) for name in
-    "_cipher __init__".split() +
-    "AES ARC4 Blowfish Camellia DES DES3 DES3dbl".split()
-] + [
-    Extension("mbedtls.pk.%s" % name, ["mbedtls/pk/%s.c" % name],
-              libraries=["mbedtls"],
-              include_dirs=["."],) for name in
-    "_pk __init__ RSA".split()
-] + [
-    Extension("mbedtls.%s" % name, ["mbedtls/%s.c" % name],
-              libraries=["mbedtls"],
-              include_dirs=["."],)
-    for name in "_md __init__ hash hmac".split()
-]
-=======
 extensions = []
 for dirpath, dirnames, filenames in os.walk("mbedtls"):
     for fn in filenames:
@@ -42,7 +17,6 @@
             mod, [os.path.join(dirpath, fn)],
             libraries=["mbedtls"], include_dirs=["."]))
 
->>>>>>> 0c1ec050
 
 setup(
     name="python-mbedtls",
